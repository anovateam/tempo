--- conflicted
+++ resolved
@@ -52,8 +52,4 @@
         {{- toYaml . | nindent 8 }}
       {{- end }}
       affinity:
-<<<<<<< HEAD
-        {{- toYaml .Values.distributor.affinity | nindent 8 }}
-=======
-        {{- toYaml .Values.distributor.affinity | nindent 8 }}
->>>>>>> abb33acf
+        {{- toYaml .Values.distributor.affinity | nindent 8 }}